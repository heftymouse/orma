{
  "name": "orma",
  "private": true,
  "version": "0.0.0",
  "type": "module",
  "scripts": {
    "dev": "vite",
    "build": "tsc -b && vite build",
    "lint": "eslint .",
    "preview": "vite preview"
  },
  "dependencies": {
<<<<<<< HEAD
    "@radix-ui/react-slot": "^1.2.3",
=======
    "@sqlite.org/sqlite-wasm": "^3.50.4-build1",
>>>>>>> 6920b8bf
    "@tailwindcss/vite": "^4.1.16",
    "class-variance-authority": "^0.7.1",
    "clsx": "^2.1.1",
    "lucide-react": "^0.548.0",
    "react": "^19.1.1",
    "react-dom": "^19.1.1",
    "tailwind-merge": "^3.3.1",
    "tailwindcss": "^4.1.16"
  },
  "devDependencies": {
    "@eslint/js": "^9.36.0",
    "@types/node": "^24.6.0",
    "@types/react": "^19.1.16",
    "@types/react-dom": "^19.1.9",
    "@vitejs/plugin-react": "^5.0.4",
    "eslint": "^9.36.0",
    "eslint-plugin-react-hooks": "^5.2.0",
    "eslint-plugin-react-refresh": "^0.4.22",
    "globals": "^16.4.0",
    "tw-animate-css": "^1.4.0",
    "typescript": "~5.9.3",
    "typescript-eslint": "^8.45.0",
    "vite": "npm:rolldown-vite@7.1.14"
  },
  "overrides": {
    "vite": "npm:rolldown-vite@7.1.14"
  }
}<|MERGE_RESOLUTION|>--- conflicted
+++ resolved
@@ -10,11 +10,8 @@
     "preview": "vite preview"
   },
   "dependencies": {
-<<<<<<< HEAD
+    "@sqlite.org/sqlite-wasm": "^3.50.4-build1",
     "@radix-ui/react-slot": "^1.2.3",
-=======
-    "@sqlite.org/sqlite-wasm": "^3.50.4-build1",
->>>>>>> 6920b8bf
     "@tailwindcss/vite": "^4.1.16",
     "class-variance-authority": "^0.7.1",
     "clsx": "^2.1.1",
